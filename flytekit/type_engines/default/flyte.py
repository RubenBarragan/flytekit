from __future__ import absolute_import

import importlib as _importer

from flytekit.common.exceptions import system as _system_exceptions
from flytekit.common.exceptions import user as _user_exceptions
from flytekit.common.types import base_sdk_types as _base_sdk_types
from flytekit.common.types import blobs as _blobs
from flytekit.common.types import containers as _container_types
from flytekit.common.types import helpers as _helpers
from flytekit.common.types import primitives as _primitive_types
from flytekit.common.types import proto as _proto
from flytekit.common.types import schema as _schema
from flytekit.models import types as _literal_type_models
from flytekit.models.core import types as _core_types


def _proto_sdk_type_from_tag(tag):
    """
    :param Text tag:
    :rtype: _proto.Protobuf
    """
    if "." not in tag:
        raise _user_exceptions.FlyteValueException(
<<<<<<< HEAD
            tag,
            "Protobuf tag must include at least one '.' to delineate package and object name.",
=======
            tag, "Protobuf tag must include at least one '.' to delineate package and object name.",
>>>>>>> 83c10cca
        )

    module, name = tag.rsplit(".", 1)
    try:
        pb_module = _importer.import_module(module)
    except ImportError:
        raise _user_exceptions.FlyteAssertion(
            "Could not resolve the protobuf definition @ {}.  Is the protobuf library installed?".format(module)
        )

    if not hasattr(pb_module, name):
        raise _user_exceptions.FlyteAssertion("Could not find the protobuf named: {} @ {}.".format(name, module))

    return _proto.create_protobuf(getattr(pb_module, name))


class FlyteDefaultTypeEngine(object):

    _SIMPLE_TYPE_LOOKUP_TABLE = {
        _literal_type_models.SimpleType.INTEGER: _primitive_types.Integer,
        _literal_type_models.SimpleType.FLOAT: _primitive_types.Float,
        _literal_type_models.SimpleType.BOOLEAN: _primitive_types.Boolean,
        _literal_type_models.SimpleType.DATETIME: _primitive_types.Datetime,
        _literal_type_models.SimpleType.DURATION: _primitive_types.Timedelta,
        _literal_type_models.SimpleType.NONE: _base_sdk_types.Void,
        _literal_type_models.SimpleType.STRING: _primitive_types.String,
        _literal_type_models.SimpleType.STRUCT: _primitive_types.Generic,
    }

    def python_std_to_sdk_type(self, t):
        """
        :param T t: User input.  Should be of the form: Types.Integer, [Types.Integer], {Types.String:
        Types.Integer}, etc.
        :rtype: flytekit.common.types.base_sdk_types.FlyteSdkType
        """
        if isinstance(t, list):
            if len(t) != 1:
                raise _user_exceptions.FlyteAssertion(
                    "When specifying a list type, there must be exactly one element in "
                    "the list describing the contained type."
                )
            return _container_types.List(_helpers.python_std_to_sdk_type(t[0]))
        elif isinstance(t, dict):
            raise _user_exceptions.FlyteAssertion("Map types are not yet implemented.")
        elif isinstance(t, _base_sdk_types.FlyteSdkType):
            return t
        else:
            raise _user_exceptions.FlyteTypeException(
                type(t),
                _base_sdk_types.FlyteSdkType,
                additional_msg="Should be of form similar to: Types.Integer, [Types.Integer], {Types.String: "
                "Types.Integer}",
                received_value=t,
            )

    def get_sdk_type_from_literal_type(self, literal_type):
        """
        :param flytekit.models.types.LiteralType literal_type:
        :rtype: flytekit.common.types.base_sdk_types.FlyteSdkType
        """
        if literal_type.collection_type is not None:
            return _container_types.List(
                _helpers.get_sdk_type_from_literal_type(literal_type.collection_type)
            )
        elif literal_type.map_value_type is not None:
            raise NotImplementedError("TODO: Implement map")
        elif literal_type.schema is not None:
            return _schema.schema_instantiator_from_proto(literal_type.schema)
        elif literal_type.blob is not None:
            return self._get_blob_impl_from_type(literal_type.blob)
        elif literal_type.simple is not None:
            if (
                literal_type.simple == _literal_type_models.SimpleType.BINARY
                and _proto.Protobuf.PB_FIELD_KEY in literal_type.metadata
            ):
<<<<<<< HEAD
                return _proto_sdk_type_from_tag(
                    literal_type.metadata[_proto.Protobuf.PB_FIELD_KEY]
                )
=======
                return _proto_sdk_type_from_tag(literal_type.metadata[_proto.Protobuf.PB_FIELD_KEY])
>>>>>>> 83c10cca
            sdk_type = self._SIMPLE_TYPE_LOOKUP_TABLE.get(literal_type.simple)
            if sdk_type is None:
                raise NotImplementedError(
                    "We haven't implemented this type yet:  Simple type={}".format(
                        literal_type.simple
                    )
                )
            return sdk_type
        else:
            raise _system_exceptions.FlyteSystemAssertion(
                "An unrecognized literal type was received: {}".format(literal_type)
            )

    def infer_sdk_type_from_literal(self, literal):  # noqa
        """
        :param flytekit.models.literals.Literal literal:
        :rtype: flytekit.common.types.base_sdk_types.FlyteSdkType
        """
        if literal.collection is not None:
            if len(literal.collection.literals) > 0:
                sdk_type = _container_types.List(
                    _helpers.infer_sdk_type_from_literal(literal.collection.literals[0])
                )
            else:
                sdk_type = _container_types.List(_base_sdk_types.Void)
        elif literal.map is not None:
            raise NotImplementedError("TODO: Implement map")
        elif literal.scalar.blob is not None:
            sdk_type = self._get_blob_impl_from_type(literal.scalar.blob.metadata.type)
        elif literal.scalar.none_type is not None:
            sdk_type = _base_sdk_types.Void
        elif literal.scalar.schema is not None:
            sdk_type = _schema.schema_instantiator_from_proto(
                literal.scalar.schema.type
            )
        elif literal.scalar.error is not None:
            raise NotImplementedError("TODO: Implement error from literal map")
        elif literal.scalar.generic is not None:
            sdk_type = _primitive_types.Generic
        elif literal.scalar.binary is not None:
            if literal.scalar.binary.tag.startswith(_proto.Protobuf.TAG_PREFIX):
<<<<<<< HEAD
                sdk_type = _proto_sdk_type_from_tag(
                    literal.scalar.binary.tag[len(_proto.Protobuf.TAG_PREFIX) :]
                )
=======
                sdk_type = _proto_sdk_type_from_tag(literal.scalar.binary.tag[len(_proto.Protobuf.TAG_PREFIX) :])
>>>>>>> 83c10cca
            else:
                raise NotImplementedError(
                    "TODO: Binary is only supported for protobuf types currently"
                )
        elif literal.scalar.primitive.boolean is not None:
            sdk_type = _primitive_types.Boolean
        elif literal.scalar.primitive.datetime is not None:
            sdk_type = _primitive_types.Datetime
        elif literal.scalar.primitive.duration is not None:
            sdk_type = _primitive_types.Timedelta
        elif literal.scalar.primitive.float_value is not None:
            sdk_type = _primitive_types.Float
        elif literal.scalar.primitive.integer is not None:
            sdk_type = _primitive_types.Integer
        elif literal.scalar.primitive.string_value is not None:
            sdk_type = _primitive_types.String
        else:
            raise _system_exceptions.FlyteSystemAssertion(
                "Received unknown literal: {}".format(literal)
            )
        return sdk_type

    def _get_blob_impl_from_type(self, blob_type):
        """
        :param flytekit.models.core.types.BlobType blob_type:
        :rtype: flytekit.common.types.base_sdk_types.FlyteSdkType
        """
        if blob_type.dimensionality == _core_types.BlobType.BlobDimensionality.SINGLE:
            if blob_type.format == "csv":
                return _blobs.CSV
            else:
                return _blobs.Blob
        elif (
            blob_type.dimensionality
            == _core_types.BlobType.BlobDimensionality.MULTIPART
        ):
            if blob_type.format == "csv":
                return _blobs.MultiPartCSV
            else:
                return _blobs.MultiPartBlob
        raise _system_exceptions.FlyteSystemAssertion(
            "Flyte's base type engine does not support this type of blob. Value: {}".format(
                blob_type
            )
        )<|MERGE_RESOLUTION|>--- conflicted
+++ resolved
@@ -22,12 +22,7 @@
     """
     if "." not in tag:
         raise _user_exceptions.FlyteValueException(
-<<<<<<< HEAD
-            tag,
-            "Protobuf tag must include at least one '.' to delineate package and object name.",
-=======
             tag, "Protobuf tag must include at least one '.' to delineate package and object name.",
->>>>>>> 83c10cca
         )
 
     module, name = tag.rsplit(".", 1)
@@ -89,9 +84,7 @@
         :rtype: flytekit.common.types.base_sdk_types.FlyteSdkType
         """
         if literal_type.collection_type is not None:
-            return _container_types.List(
-                _helpers.get_sdk_type_from_literal_type(literal_type.collection_type)
-            )
+            return _container_types.List(_helpers.get_sdk_type_from_literal_type(literal_type.collection_type))
         elif literal_type.map_value_type is not None:
             raise NotImplementedError("TODO: Implement map")
         elif literal_type.schema is not None:
@@ -103,19 +96,11 @@
                 literal_type.simple == _literal_type_models.SimpleType.BINARY
                 and _proto.Protobuf.PB_FIELD_KEY in literal_type.metadata
             ):
-<<<<<<< HEAD
-                return _proto_sdk_type_from_tag(
-                    literal_type.metadata[_proto.Protobuf.PB_FIELD_KEY]
-                )
-=======
                 return _proto_sdk_type_from_tag(literal_type.metadata[_proto.Protobuf.PB_FIELD_KEY])
->>>>>>> 83c10cca
             sdk_type = self._SIMPLE_TYPE_LOOKUP_TABLE.get(literal_type.simple)
             if sdk_type is None:
                 raise NotImplementedError(
-                    "We haven't implemented this type yet:  Simple type={}".format(
-                        literal_type.simple
-                    )
+                    "We haven't implemented this type yet:  Simple type={}".format(literal_type.simple)
                 )
             return sdk_type
         else:
@@ -130,9 +115,7 @@
         """
         if literal.collection is not None:
             if len(literal.collection.literals) > 0:
-                sdk_type = _container_types.List(
-                    _helpers.infer_sdk_type_from_literal(literal.collection.literals[0])
-                )
+                sdk_type = _container_types.List(_helpers.infer_sdk_type_from_literal(literal.collection.literals[0]))
             else:
                 sdk_type = _container_types.List(_base_sdk_types.Void)
         elif literal.map is not None:
@@ -142,26 +125,16 @@
         elif literal.scalar.none_type is not None:
             sdk_type = _base_sdk_types.Void
         elif literal.scalar.schema is not None:
-            sdk_type = _schema.schema_instantiator_from_proto(
-                literal.scalar.schema.type
-            )
+            sdk_type = _schema.schema_instantiator_from_proto(literal.scalar.schema.type)
         elif literal.scalar.error is not None:
             raise NotImplementedError("TODO: Implement error from literal map")
         elif literal.scalar.generic is not None:
             sdk_type = _primitive_types.Generic
         elif literal.scalar.binary is not None:
             if literal.scalar.binary.tag.startswith(_proto.Protobuf.TAG_PREFIX):
-<<<<<<< HEAD
-                sdk_type = _proto_sdk_type_from_tag(
-                    literal.scalar.binary.tag[len(_proto.Protobuf.TAG_PREFIX) :]
-                )
-=======
                 sdk_type = _proto_sdk_type_from_tag(literal.scalar.binary.tag[len(_proto.Protobuf.TAG_PREFIX) :])
->>>>>>> 83c10cca
             else:
-                raise NotImplementedError(
-                    "TODO: Binary is only supported for protobuf types currently"
-                )
+                raise NotImplementedError("TODO: Binary is only supported for protobuf types currently")
         elif literal.scalar.primitive.boolean is not None:
             sdk_type = _primitive_types.Boolean
         elif literal.scalar.primitive.datetime is not None:
@@ -175,9 +148,7 @@
         elif literal.scalar.primitive.string_value is not None:
             sdk_type = _primitive_types.String
         else:
-            raise _system_exceptions.FlyteSystemAssertion(
-                "Received unknown literal: {}".format(literal)
-            )
+            raise _system_exceptions.FlyteSystemAssertion("Received unknown literal: {}".format(literal))
         return sdk_type
 
     def _get_blob_impl_from_type(self, blob_type):
@@ -190,16 +161,11 @@
                 return _blobs.CSV
             else:
                 return _blobs.Blob
-        elif (
-            blob_type.dimensionality
-            == _core_types.BlobType.BlobDimensionality.MULTIPART
-        ):
+        elif blob_type.dimensionality == _core_types.BlobType.BlobDimensionality.MULTIPART:
             if blob_type.format == "csv":
                 return _blobs.MultiPartCSV
             else:
                 return _blobs.MultiPartBlob
         raise _system_exceptions.FlyteSystemAssertion(
-            "Flyte's base type engine does not support this type of blob. Value: {}".format(
-                blob_type
-            )
+            "Flyte's base type engine does not support this type of blob. Value: {}".format(blob_type)
         )