from __future__ import absolute_import

import six as _six
from flyteidl.core import compiler_pb2 as _compiler_pb2

from flytekit.models import common as _common
from flytekit.models.core import workflow as _core_workflow_models


class ConnectionSet(_common.FlyteIdlEntity):
    class IdList(_common.FlyteIdlEntity):
        def __init__(self, ids):
            """
            :param list[Text] ids:
            """
            self._ids = ids

        @property
        def ids(self):
            """
            :rtype: list[Text]
            """
            return self._ids

        def to_flyte_idl(self):
            """
            :rtype: flyteidl.core.compiler_pb2.ConnectionSet.IdList
            """
            return _compiler_pb2.ConnectionSet.IdList(ids=self.ids)

        @classmethod
        def from_flyte_idl(cls, p):
            """
            :param flyteidl.core.compiler_pb2.ConnectionSet.IdList p:
            :rtype: ConnectionSet.IdList
            """
            return cls(p.ids)

    def __init__(self, upstream, downstream):
        """
        :param dict[Text, ConnectionSet.IdList] upstream:
        :param dict[Text, ConnectionSet.IdList] downstream:
        """
        self._upstream = upstream
        self._downstream = downstream

    @property
    def upstream(self):
        """
        :rtype: dict[Text, ConnectionSet.IdList]
        """
        return self._upstream

    @property
    def downstream(self):
        """
        :rtype: dict[Text, ConnectionSet.IdList]
        """
        return self._downstream

    def to_flyte_idl(self):
        """
        :rtype: flyteidl.core.compiler_pb2.ConnectionSet
        """
        return _compiler_pb2.ConnectionSet(
            upstream={k: v.to_flyte_idl() for k, v in _six.iteritems(self.upstream)},
            downstream={k: v.to_flyte_idl() for k, v in _six.iteritems(self.upstream)},
        )

    @classmethod
    def from_flyte_idl(cls, p):
        """
        :param flyteidl.core.compiler_pb2.ConnectionSet p:
        :rtype: ConnectionSet
        """
        return cls(
<<<<<<< HEAD
            upstream={
                k: ConnectionSet.IdList.from_flyte_idl(v)
                for k, v in _six.iteritems(p.upstream)
            },
            downstream={
                k: ConnectionSet.IdList.from_flyte_idl(v)
                for k, v in _six.iteritems(p.downstream)
            },
=======
            upstream={k: ConnectionSet.IdList.from_flyte_idl(v) for k, v in _six.iteritems(p.upstream)},
            downstream={k: ConnectionSet.IdList.from_flyte_idl(v) for k, v in _six.iteritems(p.downstream)},
>>>>>>> 83c10cca
        )


class CompiledWorkflow(_common.FlyteIdlEntity):
    def __init__(self, template, connections):
        """
        :param flytekit.models.core.workflow.WorkflowTemplate template:
        :param ConnectionSet connections:
        """
        self._template = template
        self._connections = connections

    @property
    def template(self):
        """
        :rtype: flytekit.models.core.workflow.WorkflowTemplate
        """
        return self._template

    @property
    def connections(self):
        """
        :rtype: ConnectionSet
        """
        return self._connections

    def to_flyte_idl(self):
        """
        :rtype: flyteidl.core.compiler_pb2.CompiledWorkflow
        """
        return _compiler_pb2.CompiledWorkflow(
<<<<<<< HEAD
            template=self.template.to_flyte_idl(),
            connections=self.connections.to_flyte_idl(),
=======
            template=self.template.to_flyte_idl(), connections=self.connections.to_flyte_idl(),
>>>>>>> 83c10cca
        )

    @classmethod
    def from_flyte_idl(cls, p):
        """
        :param flyteidl.core.compiler_pb2.CompiledWorkflow p:
        :rtype: CompiledWorkflow
        """
        return cls(
            template=_core_workflow_models.WorkflowTemplate.from_flyte_idl(p.template),
            connections=ConnectionSet.from_flyte_idl(p.connections),
        )


# TODO: properly sort out the model code and remove one of these duplicate CompiledTasks
class CompiledTask(_common.FlyteIdlEntity):
    def __init__(self, template):
        """
        :param TODO template:
        """
        self._template = template

    @property
    def template(self):
        """
        :rtype: TODO
        """
        return self._template

    def to_flyte_idl(self):
        """
        :rtype: flyteidl.core.compiler_pb2.CompiledTask
        """
        return _compiler_pb2.CompiledTask(template=self.template)  # TODO: .to_flyte_idl()

    @classmethod
    def from_flyte_idl(cls, p):
        """
        :param flyteidl.core.compiler_pb2.CompiledTask p:
        :rtype: CompiledTask
        """
        # TODO: Refactor task so we don't have cyclical import
        return cls(None)


class CompiledWorkflowClosure(_common.FlyteIdlEntity):
    def __init__(self, primary, sub_workflows, tasks):
        """
        :param CompiledWorkflow primary:
        :param list[CompiledWorkflow] sub_workflows:
        :param list[CompiledTask] tasks:
        """
        self._primary = primary
        self._sub_workflows = sub_workflows
        self._tasks = tasks

    @property
    def primary(self):
        """
        :rtype: CompiledWorkflow
        """
        return self._primary

    @property
    def sub_workflows(self):
        """
        :rtype: list[CompiledWorkflow]
        """
        return self._sub_workflows

    @property
    def tasks(self):
        """
        :rtype: list[CompiledTask]
        """
        return self._tasks

    def to_flyte_idl(self):
        """
        :rtype: flyteidl.core.compiler_pb2.CompiledWorkflowClosure
        """
        return _compiler_pb2.CompiledWorkflowClosure(
            primary=self.primary.to_flyte_idl(),
            sub_workflows=[s.to_flyte_idl() for s in self.sub_workflows],
            tasks=[t.to_flyte_idl() for t in self.tasks],
        )

    @classmethod
    def from_flyte_idl(cls, p):
        """
        :param flyteidl.core.compiler_pb2.CompiledWorkflowClosure p:
        :rtype: CompiledWorkflowClosure
        """
        # This import is here to prevent a circular dependency issue.
        # TODO: properly sort out the model code and remove the duplicate CompiledTask
        from flytekit.models.task import CompiledTask as _CompiledTask

        return cls(
            primary=CompiledWorkflow.from_flyte_idl(p.primary),
            sub_workflows=[CompiledWorkflow.from_flyte_idl(s) for s in p.sub_workflows],
            tasks=[_CompiledTask.from_flyte_idl(t) for t in p.tasks],
        )<|MERGE_RESOLUTION|>--- conflicted
+++ resolved
@@ -74,19 +74,8 @@
         :rtype: ConnectionSet
         """
         return cls(
-<<<<<<< HEAD
-            upstream={
-                k: ConnectionSet.IdList.from_flyte_idl(v)
-                for k, v in _six.iteritems(p.upstream)
-            },
-            downstream={
-                k: ConnectionSet.IdList.from_flyte_idl(v)
-                for k, v in _six.iteritems(p.downstream)
-            },
-=======
             upstream={k: ConnectionSet.IdList.from_flyte_idl(v) for k, v in _six.iteritems(p.upstream)},
             downstream={k: ConnectionSet.IdList.from_flyte_idl(v) for k, v in _six.iteritems(p.downstream)},
->>>>>>> 83c10cca
         )
 
 
@@ -118,12 +107,7 @@
         :rtype: flyteidl.core.compiler_pb2.CompiledWorkflow
         """
         return _compiler_pb2.CompiledWorkflow(
-<<<<<<< HEAD
-            template=self.template.to_flyte_idl(),
-            connections=self.connections.to_flyte_idl(),
-=======
             template=self.template.to_flyte_idl(), connections=self.connections.to_flyte_idl(),
->>>>>>> 83c10cca
         )
 
     @classmethod
