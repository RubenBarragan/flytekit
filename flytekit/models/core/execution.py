--- conflicted
+++ resolved
@@ -149,13 +149,7 @@
         """
         :rtype: flyteidl.core.execution_pb2.ExecutionError
         """
-<<<<<<< HEAD
-        return _execution_pb2.ExecutionError(
-            code=self.code, message=self.message, error_uri=self.error_uri,
-        )
-=======
         return _execution_pb2.ExecutionError(code=self.code, message=self.message, error_uri=self.error_uri,)
->>>>>>> 83c10cca
 
     @classmethod
     def from_flyte_idl(cls, p):
@@ -217,13 +211,7 @@
         """
         :rtype: flyteidl.core.execution_pb2.TaskLog
         """
-<<<<<<< HEAD
-        p = _execution_pb2.TaskLog(
-            uri=self.uri, name=self.name, message_format=self.message_format
-        )
-=======
         p = _execution_pb2.TaskLog(uri=self.uri, name=self.name, message_format=self.message_format)
->>>>>>> 83c10cca
         p.ttl.FromTimedelta(self.ttl)
         return p
 
@@ -233,13 +221,4 @@
         :param flyteidl.core.execution_pb2.TaskLog p:
         :rtype: TaskLog
         """
-<<<<<<< HEAD
-        return cls(
-            uri=p.uri,
-            name=p.name,
-            message_format=p.message_format,
-            ttl=p.ttl.ToTimedelta(),
-        )
-=======
-        return cls(uri=p.uri, name=p.name, message_format=p.message_format, ttl=p.ttl.ToTimedelta(),)
->>>>>>> 83c10cca
+        return cls(uri=p.uri, name=p.name, message_format=p.message_format, ttl=p.ttl.ToTimedelta(),)