--- conflicted
+++ resolved
@@ -1,8 +1,4 @@
-<<<<<<< HEAD
-from typing import Dict, List
-=======
 from typing import Dict, List, Optional, Union
->>>>>>> af73ffaa
 
 from flyteidl.plugins.sagemaker import parameter_ranges_pb2 as _idl_parameter_ranges
 
@@ -210,9 +206,6 @@
             else:
                 converted[k] = CategoricalParameterRange.from_flyte_idl(v.categorical_parameter_range)
 
-<<<<<<< HEAD
-        return cls(parameter_range_map=converted,)
-=======
         return cls(parameter_range_map=converted,)
 
 
@@ -298,5 +291,4 @@
         elif isinstance(pb_object, _idl_parameter_ranges.CategoricalParameterRange):
             param = CategoricalParameterRange.from_flyte_idl(pb_object)
 
-        return cls(param=param)
->>>>>>> af73ffaa
+        return cls(param=param)