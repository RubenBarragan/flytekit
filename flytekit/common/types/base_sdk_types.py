--- conflicted
+++ resolved
@@ -1,13 +1,5 @@
 import abc as _abc
 
-<<<<<<< HEAD
-from flytekit.common import sdk_bases as _sdk_bases
-from flytekit.common.exceptions import user as _user_exceptions
-from flytekit.models import common as _common_models
-from flytekit.models import literals as _literal_models
-
-
-=======
 from flyteidl.core.literals_pb2 import Literal
 
 from flytekit.common import sdk_bases as _sdk_bases
@@ -16,7 +8,6 @@
 from flytekit.models import literals as _literal_models
 
 
->>>>>>> af73ffaa
 class FlyteSdkType(_sdk_bases.ExtendedSdkType, metaclass=_common_models.FlyteABCMeta):
     @_abc.abstractmethod
     def is_castable_from(cls, other):
