--- conflicted
+++ resolved
@@ -37,11 +37,7 @@
     _task_model.TaskTemplate,
     metaclass=_sdk_bases.ExtendedSdkType,
 ):
-<<<<<<< HEAD
-    def __init__(self, type, metadata, interface, custom, container=None, task_type_version=0, security_context=None):
-=======
-    def __init__(self, type, metadata, interface, custom, container=None, task_type_version=0, config=None):
->>>>>>> dfb89c61
+    def __init__(self, type, metadata, interface, custom, container=None, task_type_version=0, security_context=None, config=None):
         """
         :param Text type: This is used to define additional extensions for use by Propeller or SDK.
         :param TaskMetadata metadata: This contains information needed at runtime to determine behavior such as
@@ -69,11 +65,8 @@
             custom,
             container=container,
             task_type_version=task_type_version,
-<<<<<<< HEAD
             security_context=security_context,
-=======
             config=config,
->>>>>>> dfb89c61
         )
 
     @property
