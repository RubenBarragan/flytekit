--- conflicted
+++ resolved
@@ -62,13 +62,7 @@
         metadata = _task_model.TaskMetadata(
             discoverable,
             # This needs to have the proper version reflected in it
-<<<<<<< HEAD
-            _task_model.RuntimeMetadata(
-                _task_model.RuntimeMetadata.RuntimeType.FLYTE_SDK, __version__, "python"
-            ),
-=======
             _task_model.RuntimeMetadata(_task_model.RuntimeMetadata.RuntimeType.FLYTE_SDK, __version__, "python"),
->>>>>>> 83c10cca
             timeout or _datetime.timedelta(seconds=0),
             _literals.RetryStrategy(retries),
             interruptible,
@@ -77,14 +71,7 @@
         )
 
         presto_query = _presto_models.PrestoQuery(
-<<<<<<< HEAD
-            routing_group=routing_group or "",
-            catalog=catalog or "",
-            schema=schema or "",
-            statement=statement,
-=======
             routing_group=routing_group or "", catalog=catalog or "", schema=schema or "", statement=statement,
->>>>>>> 83c10cca
         )
 
         # Here we set the routing_group, catalog, and schema as implicit
@@ -147,14 +134,7 @@
         inputs = self._add_implicit_inputs(inputs)
         return _type_helpers.pack_python_std_map_to_literal_map(
             inputs,
-<<<<<<< HEAD
-            {
-                k: _type_helpers.get_sdk_type_from_literal_type(v.type)
-                for k, v in _six.iteritems(self.interface.inputs)
-            },
-=======
             {k: _type_helpers.get_sdk_type_from_literal_type(v.type) for k, v in _six.iteritems(self.interface.inputs)},
->>>>>>> 83c10cca
         )
 
     @_exception_scopes.system_entry_point
