from typing import Any, List

from flytekit.common.nodes import SdkNode
from flytekit.common.utils import _dnsify
from flytekit.models import literals as _literal_models
from flytekit.models.core import workflow as _workflow_model


# TODO: Refactor this into something cleaner once we have a pattern for Tasks/Workflows/Launchplans
class Node(object):
    """
    This class will hold all the things necessary to make an SdkNode but we won't make one until we know things like
    ID, which from the registration step
    """

    def __init__(
        self,
        id: str,
        metadata: _workflow_model.NodeMetadata,
        bindings: List[_literal_models.Binding],
        upstream_nodes: List["Node"],
        flyte_entity: Any,
    ):
        self._id = _dnsify(id)
        self._metadata = metadata
        self._bindings = bindings
        self._upstream_nodes = upstream_nodes
        self._flyte_entity = flyte_entity
        self._sdk_node = None
        self._aliases: _workflow_model.Alias = None

    def get_registerable_entity(self) -> SdkNode:
        if self._sdk_node is not None:
            return self._sdk_node
        # TODO: Figure out import cycles in the future
        from flytekit.annotated.launch_plan import LaunchPlan
        from flytekit.annotated.task import PythonTask
        from flytekit.annotated.workflow import Workflow

        if self._flyte_entity is None:
            raise Exception("Node flyte entity none")

        for n in self._upstream_nodes:
            if n._sdk_node is None:
                n.get_registerable_entity()
        sdk_nodes = [n.get_registerable_entity() for n in self._upstream_nodes]

        if isinstance(self._flyte_entity, PythonTask):
            self._sdk_node = SdkNode(
                self._id,
                upstream_nodes=sdk_nodes,
                bindings=self._bindings,
                metadata=self._metadata,
                sdk_task=self._flyte_entity.get_registerable_entity(),
            )
            if self._aliases:
                self._sdk_node._output_aliases = self._aliases
        elif isinstance(self._flyte_entity, Workflow):
            self._sdk_node = SdkNode(
                self._id,
                upstream_nodes=sdk_nodes,
                bindings=self._bindings,
                metadata=self._metadata,
                sdk_workflow=self._flyte_entity.get_registerable_entity(),
            )
<<<<<<< HEAD
        elif isinstance(self._flyte_entity, _workflow_model.BranchNode):
=======
        elif isinstance(self._flyte_entity, LaunchPlan):
>>>>>>> 3f086ced
            self._sdk_node = SdkNode(
                self._id,
                upstream_nodes=sdk_nodes,
                bindings=self._bindings,
                metadata=self._metadata,
<<<<<<< HEAD
                sdk_branch=self._flyte_entity,
            )
        # TODO: Add new annotated LaunchPlan when done
=======
                sdk_launch_plan=self._flyte_entity.get_registerable_entity(),
            )
>>>>>>> 3f086ced
        else:
            raise Exception("not a task or workflow, not sure what to do")

        return self._sdk_node

    @property
    def id(self) -> str:
        return self._id

    @property
    def bindings(self) -> List[_literal_models.Binding]:
        return self._bindings

    @property
    def upstream_nodes(self) -> List["Node"]:
        return self._upstream_nodes

    def with_overrides(self, *args, **kwargs):
        if "node_name" in kwargs:
            self._id = kwargs["node_name"]
        if "aliases" in kwargs:
            alias_dict = kwargs["aliases"]
            if not isinstance(alias_dict, dict):
                raise AssertionError("Aliases should be specified as dict[str, str]")
            self._aliases = []
            for k, v in alias_dict.items():
                self._aliases.append(_workflow_model.Alias(var=k, alias=v))<|MERGE_RESOLUTION|>--- conflicted
+++ resolved
@@ -14,12 +14,12 @@
     """
 
     def __init__(
-        self,
-        id: str,
-        metadata: _workflow_model.NodeMetadata,
-        bindings: List[_literal_models.Binding],
-        upstream_nodes: List["Node"],
-        flyte_entity: Any,
+            self,
+            id: str,
+            metadata: _workflow_model.NodeMetadata,
+            bindings: List[_literal_models.Binding],
+            upstream_nodes: List["Node"],
+            flyte_entity: Any,
     ):
         self._id = _dnsify(id)
         self._metadata = metadata
@@ -63,24 +63,23 @@
                 metadata=self._metadata,
                 sdk_workflow=self._flyte_entity.get_registerable_entity(),
             )
-<<<<<<< HEAD
         elif isinstance(self._flyte_entity, _workflow_model.BranchNode):
-=======
-        elif isinstance(self._flyte_entity, LaunchPlan):
->>>>>>> 3f086ced
             self._sdk_node = SdkNode(
                 self._id,
                 upstream_nodes=sdk_nodes,
                 bindings=self._bindings,
                 metadata=self._metadata,
-<<<<<<< HEAD
                 sdk_branch=self._flyte_entity,
             )
-        # TODO: Add new annotated LaunchPlan when done
-=======
+        elif isinstance(self._flyte_entity, LaunchPlan):
+            self._sdk_node = SdkNode(
+                self._id,
+                upstream_nodes=sdk_nodes,
+                bindings=self._bindings,
+                metadata=self._metadata,
                 sdk_launch_plan=self._flyte_entity.get_registerable_entity(),
             )
->>>>>>> 3f086ced
+        # TODO: Add new annotated LaunchPlan when done
         else:
             raise Exception("not a task or workflow, not sure what to do")
 
