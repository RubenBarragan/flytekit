from __future__ import annotations

import collections
import copy
import inspect
import typing
from collections import OrderedDict
from typing import Any, Dict, Generator, List, Optional, Tuple, Type, TypeVar, Union

from flytekit.annotated import context_manager
from flytekit.annotated.type_engine import TypeEngine
from flytekit.common.exceptions.user import FlyteValidationException
from flytekit.loggers import logger
from flytekit.models import interface as _interface_models


class Interface(object):
    """
    A Python native interface object, like inspect.signature but simpler.
    """

    def __init__(
        self,
<<<<<<< HEAD
        inputs: typing.Dict[str, Union[Type, Tuple[Type, Any]]] = None,
        outputs: typing.Dict[str, Type] = None,
        output_tuple_name: Optional[str] = None,
=======
        inputs: typing.Optional[typing.Dict[str, Union[Type, Tuple[Type, Any]]]] = None,
        outputs: typing.Optional[typing.Dict[str, Type]] = None,
>>>>>>> 32639010
    ):
        """
        :param outputs: Output variables and their types as a dictionary
        :param inputs: Map of input name to either a tuple where the first element is the python type, and the second
            value is the default, or just a single value which is the python type. The latter case is used by tasks
            for which perhaps a default value does not make sense. For consistency, we turn it into a tuple.
        :param output_tuple_name: This is used to store the name of a typing.NamedTuple when the task or workflow
            returns one. This is also used as a proxy for better or for worse for the presence of a tuple return type,
            primarily used when handling one-element NamedTuples.
        """
        self._inputs = {}
        if inputs:
            for k, v in inputs.items():
                if isinstance(v, Tuple) and len(v) > 1:
                    self._inputs[k] = v
                else:
                    self._inputs[k] = (v, None)
<<<<<<< HEAD
        self._outputs = outputs
        self._output_tuple_name = output_tuple_name

        if outputs:
            variables = [k for k in outputs.keys()]

            # TODO: This class is a duplicate of the one in create_task_outputs. Over time, we should move to this one.
            class Output(collections.namedtuple(output_tuple_name or "DefaultNamedTupleOutput", variables)):
                """
                This class can be used in two different places. For multivariate-return entities this class is used
                to rewrap the outputs so that our with_overrides function can work.
                For manual node creation, it's used during local execution as something that can be dereferenced.
                See the create_node funciton for more information.
                """

                def with_overrides(self, *args, **kwargs):
                    val = self.__getattribute__(self._fields[0])
                    val.with_overrides(*args, **kwargs)
                    return self

                @property
                def ref(self):
                    for var_name in variables:
                        if self.__getattribute__(var_name).ref:
                            return self.__getattribute__(var_name).ref
                    return None

                def runs_before(self, *args, **kwargs):
                    """
                    This is a placeholder and should do nothing. It is only here to enable local execution of workflows
                    where runs_before is manually called.
                    """

                def __rshift__(self, *args, **kwargs):
                    ...  # See runs_before

            self._output_tuple_class = Output

    @property
    def output_tuple(self) -> Optional[Type[collections.namedtuple]]:
        return self._output_tuple_class

    @property
    def output_tuple_name(self) -> Optional[str]:
        return self._output_tuple_name
=======
        self._outputs = outputs if outputs else {}
>>>>>>> 32639010

    @property
    def inputs(self) -> typing.Dict[str, Type]:
        r = {}
        for k, v in self._inputs.items():
            r[k] = v[0]
        return r

    @property
    def output_names(self) -> Optional[List[str]]:
        if self.outputs:
            return [k for k in self.outputs.keys()]
        return None

    @property
    def inputs_with_defaults(self) -> typing.Dict[str, Tuple[Type, Any]]:
        return self._inputs

    @property
    def default_inputs_as_kwargs(self) -> Dict[str, Any]:
        return {k: v[1] for k, v in self._inputs.items() if v[1] is not None}

    @property
    def outputs(self) -> typing.Dict[str, type]:
        return self._outputs

    def remove_inputs(self, vars: List[str]) -> Interface:
        """
        This method is useful in removing some variables from the Flyte backend inputs specification, as these are
        implicit local only inputs or will be supplied by the library at runtime. For example, spark-session etc
        It creates a new instance of interface with the requested variables removed
        """
        if vars is None:
            return self
        new_inputs = copy.copy(self._inputs)
        for v in vars:
            if v in new_inputs:
                del new_inputs[v]
        return Interface(new_inputs, self._outputs)

    def with_inputs(self, extra_inputs: Dict[str, Type]) -> Interface:
        """
        Use this to add additional inputs to the interface. This is useful for adding additional implicit inputs that
        are added without the user requesting for them
        """
        if not extra_inputs:
            return self
        new_inputs = copy.copy(self._inputs)
        for k, v in extra_inputs.items():
            if k in new_inputs:
                raise ValueError(f"Input {k} cannot be added as it already exists in the interface")
            new_inputs[k] = v
        return Interface(new_inputs, self._outputs)

    def with_outputs(self, extra_outputs: Dict[str, Type]) -> Interface:
        """
        This method allows addition of extra outputs are expected from a task specification
        """
        if not extra_outputs:
            return self
        new_outputs = copy.copy(self._outputs)
        for k, v in extra_outputs:
            if k in new_outputs:
                raise ValueError(f"Output {k} cannot be added as it already exists in the interface")
            new_outputs[k] = v
        return Interface(self._inputs, new_outputs)


def transform_inputs_to_parameters(
    ctx: context_manager.FlyteContext, interface: Interface
) -> _interface_models.ParameterMap:
    """
    Transforms the given interface (with inputs) to a Parameter Map with defaults set
    :param interface: the interface object
    """
    if interface is None or interface.inputs_with_defaults is None:
        return _interface_models.ParameterMap({})
    inputs_vars = transform_variable_map(interface.inputs)
    params = {}
    inputs_with_def = interface.inputs_with_defaults
    for k, v in inputs_vars.items():
        val, _default = inputs_with_def[k]
        required = _default is None
        default_lv = None
        if _default is not None:
            default_lv = TypeEngine.to_literal(ctx, _default, python_type=interface.inputs[k], expected=v.type)
        params[k] = _interface_models.Parameter(var=v, default=default_lv, required=required)
    return _interface_models.ParameterMap(params)


def transform_interface_to_typed_interface(
    interface: typing.Optional[Interface],
) -> typing.Optional[_interface_models.TypedInterface]:
    """
    Transform the given simple python native interface to FlyteIDL's interface
    """
    if interface is None:
        return None

    inputs_map = transform_variable_map(interface.inputs)
    outputs_map = transform_variable_map(interface.outputs)
    return _interface_models.TypedInterface(inputs_map, outputs_map)


def transform_types_to_list_of_type(m: Dict[str, type]) -> Dict[str, type]:
    """
    Converts a given variables to be collections of their type. This is useful for array jobs / map style code.
    It will create a collection of types even if any one these types is not a collection type
    """
    if m is None:
        return {}

    all_types_are_collection = True
    for k, v in m.items():
        v_type = type(v)
        if v_type != typing.List and v_type != list:
            all_types_are_collection = False
            break

    if all_types_are_collection:
        return m

    om = {}
    for k, v in m.items():
        om[k] = typing.List[v]
    return om


def transform_interface_to_list_interface(interface: Interface) -> Interface:
    """
    Takes a single task interface and interpolates it to an array interface - to allow performing distributed python map
    like functions
    """
    map_inputs = transform_types_to_list_of_type(interface.inputs)
    map_outputs = transform_types_to_list_of_type(interface.outputs)

    return Interface(inputs=map_inputs, outputs=map_outputs)


def transform_signature_to_interface(signature: inspect.Signature) -> Interface:
    """
    From the annotations on a task function that the user should have provided, and the output names they want to use
    for each output parameter, construct the TypedInterface object

    For now the fancy object, maybe in the future a dumb object.

    """
    outputs = extract_return_annotation(signature.return_annotation)

    inputs = OrderedDict()
    for k, v in signature.parameters.items():
        # Inputs with default values are currently ignored, we may want to look into that in the future
        inputs[k] = (v.annotation, v.default if v.default is not inspect.Parameter.empty else None)

    # This is just for typing.NamedTuples - in those cases, the user can select a name to call the NamedTuple. We
    # would like to preserve that name in our custom collections.namedtuple.
    custom_name = None
    if hasattr(signature.return_annotation, "_field_types"):
        if hasattr(signature.return_annotation, "__name__") and signature.return_annotation.__name__ != "":
            custom_name = signature.return_annotation.__name__

    return Interface(inputs, outputs, output_tuple_name=custom_name)


def transform_variable_map(variable_map: Dict[str, type]) -> Dict[str, _interface_models.Variable]:
    """
    Given a map of str (names of inputs for instance) to their Python native types, return a map of the name to a
    Flyte Variable object with that type.
    """
    res = OrderedDict()
    if variable_map:
        for k, v in variable_map.items():
            res[k] = transform_type(v, k)

    return res


def transform_type(x: type, description: str = None) -> _interface_models.Variable:
    return _interface_models.Variable(type=TypeEngine.to_literal_type(x), description=description)


def default_output_name(index: int = 0) -> str:
    return f"out_{index}"


def output_name_generator(length: int) -> Generator[str, None, None]:
    for x in range(0, length):
        yield default_output_name(x)


def extract_return_annotation(return_annotation: Union[Type, Tuple]) -> Dict[str, Type]:
    """
    The purpose of this function is to sort out whether a function is returning one thing, or multiple things, and to
    name the outputs accordingly, either by using our default name function, or from a typing.NamedTuple.

        # Option 1
        nt1 = typing.NamedTuple("NT1", x_str=str, y_int=int)
        def t(a: int, b: str) -> nt1: ...

        # Option 2
        def t(a: int, b: str) -> typing.NamedTuple("NT1", x_str=str, y_int=int): ...

        # Option 3
        def t(a: int, b: str) -> typing.Tuple[int, str]: ...

        # Option 4
        def t(a: int, b: str) -> (int, str): ...

        # Option 5
        def t(a: int, b: str) -> str: ...

        # Option 6
        def t(a: int, b: str) -> None: ...

        # Options 7/8
        def t(a: int, b: str) -> List[int]: ...
        def t(a: int, b: str) -> Dict[str, int]: ...

    Note that Options 1 and 2 are identical, just syntactic sugar. In the NamedTuple case, we'll use the names in the
    definition. In all other cases, we'll automatically generate output names, indexed starting at 0.
    """

    # Handle Option 6
    # We can think about whether we should add a default output name with type None in the future.
    if return_annotation is None or return_annotation is inspect.Signature.empty:
        return {}

    # This statement results in true for typing.Namedtuple, single and void return types, so this
    # handles Options 1, 2. Even though NamedTuple for us is multi-valued, it's a single value for Python
    if isinstance(return_annotation, Type) or isinstance(return_annotation, TypeVar):
        # isinstance / issubclass does not work for Namedtuple.
        # Options 1 and 2
        if hasattr(return_annotation, "_field_types"):
            logger.debug(f"Task returns named tuple {return_annotation}")
            return return_annotation._field_types

    if hasattr(return_annotation, "__origin__") and return_annotation.__origin__ is tuple:
        # Handle option 3
        logger.debug(f"Task returns unnamed typing.Tuple {return_annotation}")
        if len(return_annotation.__args__) == 1:
            raise FlyteValidationException(
                "Tuples should be used to indicate multiple return values, found only one return variable."
            )
        return OrderedDict(
            zip(list(output_name_generator(len(return_annotation.__args__))), return_annotation.__args__)
        )
    elif isinstance(return_annotation, tuple):
        if len(return_annotation) == 1:
            raise FlyteValidationException("Please don't use a tuple if you're just returning one thing.")
        return OrderedDict(zip(list(output_name_generator(len(return_annotation))), return_annotation))

    else:
        # Handle all other single return types
        logger.debug(f"Task returns unnamed native tuple {return_annotation}")
        return {default_output_name(): return_annotation}<|MERGE_RESOLUTION|>--- conflicted
+++ resolved
@@ -21,14 +21,9 @@
 
     def __init__(
         self,
-<<<<<<< HEAD
-        inputs: typing.Dict[str, Union[Type, Tuple[Type, Any]]] = None,
-        outputs: typing.Dict[str, Type] = None,
-        output_tuple_name: Optional[str] = None,
-=======
         inputs: typing.Optional[typing.Dict[str, Union[Type, Tuple[Type, Any]]]] = None,
         outputs: typing.Optional[typing.Dict[str, Type]] = None,
->>>>>>> 32639010
+        output_tuple_name: Optional[str] = None,
     ):
         """
         :param outputs: Output variables and their types as a dictionary
@@ -46,8 +41,7 @@
                     self._inputs[k] = v
                 else:
                     self._inputs[k] = (v, None)
-<<<<<<< HEAD
-        self._outputs = outputs
+        self._outputs = outputs if outputs else {}
         self._output_tuple_name = output_tuple_name
 
         if outputs:
@@ -92,9 +86,6 @@
     @property
     def output_tuple_name(self) -> Optional[str]:
         return self._output_tuple_name
-=======
-        self._outputs = outputs if outputs else {}
->>>>>>> 32639010
 
     @property
     def inputs(self) -> typing.Dict[str, Type]:
