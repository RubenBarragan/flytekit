--- conflicted
+++ resolved
@@ -2,8 +2,7 @@
 
 import flytekit.plugins  # noqa: F401
 
-<<<<<<< HEAD
-__version__ = "0.11.3"
+__version__ = "0.13.0b0"
 
 import logging as _logging
 
@@ -28,7 +27,4 @@
     This class should be used as the metaclass for all Flyte workflow classes. It is here currently as a placeholder,
     to future-proof design changes, in case we need to better __prepare__ classes in the future or otherwise change
     how workflow classes are constructed.
-    """
-=======
-__version__ = "0.12.0b0"
->>>>>>> 83c10cca
+    """