--- conflicted
+++ resolved
@@ -1,11 +1,7 @@
-from __future__ import absolute_import
-
+import logging as _logging
 import flytekit.plugins  # noqa: F401
 
-<<<<<<< HEAD
 __version__ = "0.13.0b0"
-
-import logging as _logging
 
 logger = _logging.getLogger("flytekit")
 
@@ -20,7 +16,4 @@
 ch.setFormatter(formatter)
 
 # add ch to logger
-logger.addHandler(ch)
-=======
-__version__ = "0.12.2"
->>>>>>> 9dc9911d
+logger.addHandler(ch)