from __future__ import absolute_import

import flytekit.plugins

<<<<<<< HEAD
__version__ = "0.11.3"
=======
__version__ = '0.11.4'
>>>>>>> 8d557a07
<|MERGE_RESOLUTION|>--- conflicted
+++ resolved
@@ -2,8 +2,4 @@
 
 import flytekit.plugins
 
-<<<<<<< HEAD
-__version__ = "0.11.3"
-=======
-__version__ = '0.11.4'
->>>>>>> 8d557a07
+__version__ = '0.11.5'