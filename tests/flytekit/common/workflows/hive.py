--- conflicted
+++ resolved
@@ -8,13 +8,7 @@
 
 
 @outputs(hive_results=[Types.Schema()])
-<<<<<<< HEAD
-@qubole_hive_task(
-    tags=[_six.text_type("these"), _six.text_type("are"), _six.text_type("tags")]
-)
-=======
 @qubole_hive_task(tags=[_six.text_type("these"), _six.text_type("are"), _six.text_type("tags")])
->>>>>>> 83c10cca
 def generate_queries(wf_params, hive_results):
     q1 = "SELECT 1"
     q2 = "SELECT 'two'"
