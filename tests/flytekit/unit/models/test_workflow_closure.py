from __future__ import absolute_import

from datetime import timedelta

from flytekit.models import interface as _interface
from flytekit.models import literals as _literals
from flytekit.models import task as _task
from flytekit.models import types as _types
from flytekit.models import workflow_closure as _workflow_closure
from flytekit.models.core import identifier as _identifier
from flytekit.models.core import workflow as _workflow


def test_workflow_closure():
    int_type = _types.LiteralType(_types.SimpleType.INTEGER)
    typed_interface = _interface.TypedInterface(
        {"a": _interface.Variable(int_type, "description1")},
<<<<<<< HEAD
        {
            "b": _interface.Variable(int_type, "description2"),
            "c": _interface.Variable(int_type, "description3"),
        },
    )

    b0 = _literals.Binding(
        "a",
        _literals.BindingData(
            scalar=_literals.Scalar(primitive=_literals.Primitive(integer=5))
        ),
    )
    b1 = _literals.Binding(
        "b", _literals.BindingData(promise=_types.OutputReference("my_node", "b"))
    )
    b2 = _literals.Binding(
        "c", _literals.BindingData(promise=_types.OutputReference("my_node", "c"))
    )
=======
        {"b": _interface.Variable(int_type, "description2"), "c": _interface.Variable(int_type, "description3")},
    )

    b0 = _literals.Binding(
        "a", _literals.BindingData(scalar=_literals.Scalar(primitive=_literals.Primitive(integer=5))),
    )
    b1 = _literals.Binding("b", _literals.BindingData(promise=_types.OutputReference("my_node", "b")))
    b2 = _literals.Binding("c", _literals.BindingData(promise=_types.OutputReference("my_node", "c")))
>>>>>>> 83c10cca

    node_metadata = _workflow.NodeMetadata(
        name="node1", timeout=timedelta(seconds=10), retries=_literals.RetryStrategy(0)
    )

    task_metadata = _task.TaskMetadata(
        True,
        _task.RuntimeMetadata(
            _task.RuntimeMetadata.RuntimeType.FLYTE_SDK, "1.0.0", "python"
        ),
        timedelta(days=1),
        _literals.RetryStrategy(3),
        True,
        "0.1.1b0",
        "This is deprecated!",
    )

    cpu_resource = _task.Resources.ResourceEntry(_task.Resources.ResourceName.CPU, "1")
    resources = _task.Resources(requests=[cpu_resource], limits=[cpu_resource])

    task = _task.TaskTemplate(
        _identifier.Identifier(
            _identifier.ResourceType.TASK, "project", "domain", "name", "version"
        ),
        "python",
        task_metadata,
        typed_interface,
        {"a": 1, "b": {"c": 2, "d": 3}},
        container=_task.Container(
<<<<<<< HEAD
            "my_image",
            ["this", "is", "a", "cmd"],
            ["this", "is", "an", "arg"],
            resources,
            {},
            {},
=======
            "my_image", ["this", "is", "a", "cmd"], ["this", "is", "an", "arg"], resources, {}, {},
>>>>>>> 83c10cca
        ),
    )

    task_node = _workflow.TaskNode(task.id)
    node = _workflow.Node(
<<<<<<< HEAD
        id="my_node",
        metadata=node_metadata,
        inputs=[b0],
        upstream_node_ids=[],
        output_aliases=[],
        task_node=task_node,
=======
        id="my_node", metadata=node_metadata, inputs=[b0], upstream_node_ids=[], output_aliases=[], task_node=task_node,
>>>>>>> 83c10cca
    )

    template = _workflow.WorkflowTemplate(
        id=_identifier.Identifier(
            _identifier.ResourceType.WORKFLOW, "project", "domain", "name", "version"
        ),
        metadata=_workflow.WorkflowMetadata(),
        metadata_defaults=_workflow.WorkflowMetadataDefaults(),
        interface=typed_interface,
        nodes=[node],
        outputs=[b1, b2],
    )

    obj = _workflow_closure.WorkflowClosure(workflow=template, tasks=[task])
    assert len(obj.tasks) == 1

    obj2 = _workflow_closure.WorkflowClosure.from_flyte_idl(obj.to_flyte_idl())
    assert obj == obj2<|MERGE_RESOLUTION|>--- conflicted
+++ resolved
@@ -15,26 +15,6 @@
     int_type = _types.LiteralType(_types.SimpleType.INTEGER)
     typed_interface = _interface.TypedInterface(
         {"a": _interface.Variable(int_type, "description1")},
-<<<<<<< HEAD
-        {
-            "b": _interface.Variable(int_type, "description2"),
-            "c": _interface.Variable(int_type, "description3"),
-        },
-    )
-
-    b0 = _literals.Binding(
-        "a",
-        _literals.BindingData(
-            scalar=_literals.Scalar(primitive=_literals.Primitive(integer=5))
-        ),
-    )
-    b1 = _literals.Binding(
-        "b", _literals.BindingData(promise=_types.OutputReference("my_node", "b"))
-    )
-    b2 = _literals.Binding(
-        "c", _literals.BindingData(promise=_types.OutputReference("my_node", "c"))
-    )
-=======
         {"b": _interface.Variable(int_type, "description2"), "c": _interface.Variable(int_type, "description3")},
     )
 
@@ -43,7 +23,6 @@
     )
     b1 = _literals.Binding("b", _literals.BindingData(promise=_types.OutputReference("my_node", "b")))
     b2 = _literals.Binding("c", _literals.BindingData(promise=_types.OutputReference("my_node", "c")))
->>>>>>> 83c10cca
 
     node_metadata = _workflow.NodeMetadata(
         name="node1", timeout=timedelta(seconds=10), retries=_literals.RetryStrategy(0)
@@ -51,9 +30,7 @@
 
     task_metadata = _task.TaskMetadata(
         True,
-        _task.RuntimeMetadata(
-            _task.RuntimeMetadata.RuntimeType.FLYTE_SDK, "1.0.0", "python"
-        ),
+        _task.RuntimeMetadata(_task.RuntimeMetadata.RuntimeType.FLYTE_SDK, "1.0.0", "python"),
         timedelta(days=1),
         _literals.RetryStrategy(3),
         True,
@@ -65,45 +42,23 @@
     resources = _task.Resources(requests=[cpu_resource], limits=[cpu_resource])
 
     task = _task.TaskTemplate(
-        _identifier.Identifier(
-            _identifier.ResourceType.TASK, "project", "domain", "name", "version"
-        ),
+        _identifier.Identifier(_identifier.ResourceType.TASK, "project", "domain", "name", "version"),
         "python",
         task_metadata,
         typed_interface,
         {"a": 1, "b": {"c": 2, "d": 3}},
         container=_task.Container(
-<<<<<<< HEAD
-            "my_image",
-            ["this", "is", "a", "cmd"],
-            ["this", "is", "an", "arg"],
-            resources,
-            {},
-            {},
-=======
             "my_image", ["this", "is", "a", "cmd"], ["this", "is", "an", "arg"], resources, {}, {},
->>>>>>> 83c10cca
         ),
     )
 
     task_node = _workflow.TaskNode(task.id)
     node = _workflow.Node(
-<<<<<<< HEAD
-        id="my_node",
-        metadata=node_metadata,
-        inputs=[b0],
-        upstream_node_ids=[],
-        output_aliases=[],
-        task_node=task_node,
-=======
         id="my_node", metadata=node_metadata, inputs=[b0], upstream_node_ids=[], output_aliases=[], task_node=task_node,
->>>>>>> 83c10cca
     )
 
     template = _workflow.WorkflowTemplate(
-        id=_identifier.Identifier(
-            _identifier.ResourceType.WORKFLOW, "project", "domain", "name", "version"
-        ),
+        id=_identifier.Identifier(_identifier.ResourceType.WORKFLOW, "project", "domain", "name", "version"),
         metadata=_workflow.WorkflowMetadata(),
         metadata_defaults=_workflow.WorkflowMetadataDefaults(),
         interface=typed_interface,
