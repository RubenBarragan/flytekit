from __future__ import absolute_import

import pytest

from flytekit import plugins
from flytekit.tools import lazy_loader


@pytest.mark.run(order=0)
def test_spark_plugin():
    plugins.pyspark.SparkContext
    import pyspark

    assert plugins.pyspark.SparkContext == pyspark.SparkContext


@pytest.mark.run(order=1)
def test_schema_plugin():
    plugins.numpy.dtype
    plugins.pandas.DataFrame
    import numpy
    import pandas

    assert plugins.numpy.dtype == numpy.dtype
    assert pandas.DataFrame == pandas.DataFrame


@pytest.mark.run(order=2)
def test_sidecar_plugin():
<<<<<<< HEAD
    assert isinstance(
        plugins.k8s.io.api.core.v1.generated_pb2, lazy_loader._LazyLoadModule
    )
    assert isinstance(
        plugins.k8s.io.apimachinery.pkg.api.resource.generated_pb2,
        lazy_loader._LazyLoadModule,
    )
=======
    assert isinstance(plugins.k8s.io.api.core.v1.generated_pb2, lazy_loader._LazyLoadModule)
    assert isinstance(plugins.k8s.io.apimachinery.pkg.api.resource.generated_pb2, lazy_loader._LazyLoadModule,)
>>>>>>> 83c10cca
    import k8s.io.api.core.v1.generated_pb2
    import k8s.io.apimachinery.pkg.api.resource.generated_pb2

    k8s.io.api.core.v1.generated_pb2.Container
    k8s.io.apimachinery.pkg.api.resource.generated_pb2.Quantity


@pytest.mark.run(order=2)
def test_hive_sensor_plugin():
    assert isinstance(plugins.hmsclient, lazy_loader._LazyLoadModule)
    assert isinstance(
        plugins.hmsclient.genthrift.hive_metastore.ttypes, lazy_loader._LazyLoadModule
    )
    import hmsclient
    import hmsclient.genthrift.hive_metastore.ttypes

    hmsclient.HMSClient
    hmsclient.genthrift.hive_metastore.ttypes.NoSuchObjectException<|MERGE_RESOLUTION|>--- conflicted
+++ resolved
@@ -27,18 +27,8 @@
 
 @pytest.mark.run(order=2)
 def test_sidecar_plugin():
-<<<<<<< HEAD
-    assert isinstance(
-        plugins.k8s.io.api.core.v1.generated_pb2, lazy_loader._LazyLoadModule
-    )
-    assert isinstance(
-        plugins.k8s.io.apimachinery.pkg.api.resource.generated_pb2,
-        lazy_loader._LazyLoadModule,
-    )
-=======
     assert isinstance(plugins.k8s.io.api.core.v1.generated_pb2, lazy_loader._LazyLoadModule)
     assert isinstance(plugins.k8s.io.apimachinery.pkg.api.resource.generated_pb2, lazy_loader._LazyLoadModule,)
->>>>>>> 83c10cca
     import k8s.io.api.core.v1.generated_pb2
     import k8s.io.apimachinery.pkg.api.resource.generated_pb2
 
@@ -49,9 +39,7 @@
 @pytest.mark.run(order=2)
 def test_hive_sensor_plugin():
     assert isinstance(plugins.hmsclient, lazy_loader._LazyLoadModule)
-    assert isinstance(
-        plugins.hmsclient.genthrift.hive_metastore.ttypes, lazy_loader._LazyLoadModule
-    )
+    assert isinstance(plugins.hmsclient.genthrift.hive_metastore.ttypes, lazy_loader._LazyLoadModule)
     import hmsclient
     import hmsclient.genthrift.hive_metastore.ttypes
 
