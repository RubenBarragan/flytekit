--- conflicted
+++ resolved
@@ -284,8 +284,8 @@
     def t1(a: str) -> str:
         return a
 
-    srz_t = get_serializable(serialization_settings, t1)
-    assert srz_t.container.args[-8:] == [
+    srz_t = get_serializable(OrderedDict(), serialization_settings, t1)
+    assert srz_t.container.args[-7:] == [
         "--resolver",
         "flytekit.core.python_auto_container.default_task_resolver",
         "--",
@@ -308,19 +308,7 @@
         compute_square_result = squared(value=input_integer)
         return compute_square_result
 
-<<<<<<< HEAD
-    wf = get_serializable(serialization_settings, compute_square_wf)
-=======
-    default_img = Image(name="default", fqn="test", tag="tag")
-    serialization_settings = context_manager.SerializationSettings(
-        project="project",
-        domain="domain",
-        version="version",
-        env=None,
-        image_config=ImageConfig(default_image=default_img, images=[default_img]),
-    )
     wf = get_serializable(OrderedDict(), serialization_settings, compute_square_wf)
->>>>>>> 4d5105f1
     assert wf.interface.outputs["o0"].type.collection_type.map_value_type.simple == SimpleType.INTEGER
     ser = get_serializable(OrderedDict(), serialization_settings, squared)
     assert ser.interface.outputs["o0"].type.collection_type.map_value_type.simple == SimpleType.INTEGER