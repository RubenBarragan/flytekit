--- conflicted
+++ resolved
@@ -87,12 +87,8 @@
     assert isinstance(pv, FlyteFilePath)
     assert pv.extension() == ".txt"
 
-<<<<<<< HEAD
-    # pv = transformer.to_python_value(ctx, lv, expected_python_type=os.PathLike)
-=======
 
 def test_typed_schema():
     s = FlyteSchema[kwtypes(x=int, y=float)]
     assert s.format() == SchemaFormat.PARQUET
-    assert s.columns() == {"x": int, "y": float}
->>>>>>> bf0539e1
+    assert s.columns() == {"x": int, "y": float}