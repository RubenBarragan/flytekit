--- conflicted
+++ resolved
@@ -46,13 +46,7 @@
 
 @inputs(in1=Types.Integer)
 @qubole_hive_task(
-<<<<<<< HEAD
-    cache_version="1",
-    cluster_label=_six.text_type("cluster_label"),
-    tags=[_six.text_type("tag1")],
-=======
     cache_version="1", cluster_label=_six.text_type("cluster_label"), tags=[_six.text_type("tag1")],
->>>>>>> 83c10cca
 )
 def sample_qubole_hive_task(wf_params, in1):
     return _six.text_type("select ") + _six.text_type(in1)
@@ -86,47 +80,28 @@
 
 def test_sdk_output_references_construction():
     references = {
-        name: _task_output.OutputReference(
-            _type_helpers.get_sdk_type_from_literal_type(variable.type)
-        )
+        name: _task_output.OutputReference(_type_helpers.get_sdk_type_from_literal_type(variable.type))
         for name, variable in _six.iteritems(two_queries.interface.outputs)
     }
     # Before user code is run, the outputs passed to the user code should not have values
     assert references["hive_results"].sdk_value == _base_sdk_types.Void()
 
     # Should be a list of schemas
-<<<<<<< HEAD
-    assert isinstance(
-        references["hive_results"].sdk_type, _containers.TypedCollectionType
-    )
-    assert isinstance(
-        references["hive_results"].sdk_type.sub_type, _schema.SchemaInstantiator
-    )
-=======
     assert isinstance(references["hive_results"].sdk_type, _containers.TypedCollectionType)
     assert isinstance(references["hive_results"].sdk_type.sub_type, _schema.SchemaInstantiator)
->>>>>>> 83c10cca
 
 
 def test_hive_task_query_generation():
     with _common_utils.AutoDeletingTempDir("user_dir") as user_working_directory:
         context = _common_engine.EngineContext(
-<<<<<<< HEAD
-            execution_id=WorkflowExecutionIdentifier(
-                project="unit_test", domain="unit_test", name="unit_test"
-            ),
-=======
             execution_id=WorkflowExecutionIdentifier(project="unit_test", domain="unit_test", name="unit_test"),
->>>>>>> 83c10cca
             execution_date=_datetime.utcnow(),
             stats=None,  # TODO: A mock stats object that we can read later.
             logging=_logging,  # TODO: A mock logging object that we can read later.
             tmp_dir=user_working_directory,
         )
         references = {
-            name: _task_output.OutputReference(
-                _type_helpers.get_sdk_type_from_literal_type(variable.type)
-            )
+            name: _task_output.OutputReference(_type_helpers.get_sdk_type_from_literal_type(variable.type))
             for name, variable in _six.iteritems(two_queries.interface.outputs)
         }
 
@@ -140,49 +115,25 @@
         # The output references should now have the same fake S3 path as the formatted queries
         assert references["hive_results"].value[0].uri != ""
         assert references["hive_results"].value[1].uri != ""
-<<<<<<< HEAD
-        assert (
-            references["hive_results"].value[0].uri in qubole_hive_jobs[0].query.query
-        )
-        assert (
-            references["hive_results"].value[1].uri in qubole_hive_jobs[1].query.query
-        )
-=======
         assert references["hive_results"].value[0].uri in qubole_hive_jobs[0].query.query
         assert references["hive_results"].value[1].uri in qubole_hive_jobs[1].query.query
->>>>>>> 83c10cca
 
 
 def test_hive_task_dynamic_job_spec_generation():
     with _common_utils.AutoDeletingTempDir("user_dir") as user_working_directory:
         context = _common_engine.EngineContext(
-<<<<<<< HEAD
-            execution_id=WorkflowExecutionIdentifier(
-                project="unit_test", domain="unit_test", name="unit_test"
-            ),
-=======
             execution_id=WorkflowExecutionIdentifier(project="unit_test", domain="unit_test", name="unit_test"),
->>>>>>> 83c10cca
             execution_date=_datetime.utcnow(),
             stats=None,  # TODO: A mock stats object that we can read later.
             logging=_logging,  # TODO: A mock logging object that we can read later.
             tmp_dir=user_working_directory,
-<<<<<<< HEAD
         )
-        dj_spec = two_queries._produce_dynamic_job_spec(
-            context, _literals.LiteralMap(literals={})
-=======
->>>>>>> 83c10cca
-        )
+        dj_spec = two_queries._produce_dynamic_job_spec(context, _literals.LiteralMap(literals={}))
 
         # Bindings
         assert len(dj_spec.outputs[0].binding.collection.bindings) == 2
-        assert isinstance(
-            dj_spec.outputs[0].binding.collection.bindings[0].scalar.schema, Schema
-        )
-        assert isinstance(
-            dj_spec.outputs[0].binding.collection.bindings[1].scalar.schema, Schema
-        )
+        assert isinstance(dj_spec.outputs[0].binding.collection.bindings[0].scalar.schema, Schema)
+        assert isinstance(dj_spec.outputs[0].binding.collection.bindings[1].scalar.schema, Schema)
 
         # Custom field is filled in
         assert len(dj_spec.tasks[0].custom) > 0