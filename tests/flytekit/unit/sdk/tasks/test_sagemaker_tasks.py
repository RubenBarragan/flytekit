import datetime as _datetime
<<<<<<< HEAD
import os as _os
=======
import os
import unittest
from unittest import mock
>>>>>>> da76fba2

from flyteidl.plugins.sagemaker.training_job_pb2 import TrainingJobResourceConfig as _pb2_TrainingJobResourceConfig
from google.protobuf.json_format import ParseDict

<<<<<<< HEAD
from flytekit import configuration as _configuration
=======
import flytekit.common.tasks.sagemaker.distributed_training
import flytekit.models.core.types as _core_types
>>>>>>> da76fba2
from flytekit.common import constants as _common_constants
from flytekit.common import utils as _utils
from flytekit.common.core.identifier import WorkflowExecutionIdentifier
from flytekit.common.tasks import task as _sdk_task
from flytekit.common.tasks.sagemaker import distributed_training as _sm_distribution
from flytekit.common.tasks.sagemaker import hpo_job_task
from flytekit.common.tasks.sagemaker.built_in_training_job_task import SdkBuiltinAlgorithmTrainingJobTask
from flytekit.common.tasks.sagemaker.custom_training_job_task import CustomTrainingJobTask
<<<<<<< HEAD
from flytekit.common.tasks.sagemaker.hpo_job_task import (
    HyperparameterTuningJobConfig,
    SdkSimpleHyperparameterTuningJobTask,
)
from flytekit.models import types as _idl_types
from flytekit.models.core import identifier as _identifier
from flytekit.models.core import types as _core_types
from flytekit.models.sagemaker.hpo_job import HyperparameterTuningJobConfig as _HyperparameterTuningJobConfig
from flytekit.models.sagemaker.hpo_job import (
    HyperparameterTuningObjective,
    HyperparameterTuningObjectiveType,
    HyperparameterTuningStrategy,
    TrainingJobEarlyStoppingType,
)
from flytekit.models.sagemaker.parameter_ranges import (
    ContinuousParameterRange,
    HyperparameterScalingType,
    IntegerParameterRange,
    ParameterRangeOneOf,
)
=======
from flytekit.common.tasks.sagemaker.hpo_job_task import SdkSimpleHyperparameterTuningJobTask
from flytekit.common.types import helpers as _type_helpers
from flytekit.engines import common as _common_engine
from flytekit.engines.unit.mock_stats import MockStats
from flytekit.models import literals as _literals
from flytekit.models import types as _idl_types
from flytekit.models.core import identifier as _identifier
>>>>>>> da76fba2
from flytekit.models.sagemaker.training_job import (
    AlgorithmName,
    AlgorithmSpecification,
    InputContentType,
    InputMode,
    MetricDefinition,
    TrainingJobResourceConfig,
)
from flytekit.sdk import types as _sdk_types
from flytekit.sdk.sagemaker.task import custom_training_job_task
from flytekit.sdk.tasks import inputs, outputs
from flytekit.sdk.types import Types
from flytekit.sdk.workflow import Input, Output, workflow_class

example_hyperparams = {
    "base_score": "0.5",
    "booster": "gbtree",
    "csv_weights": "0",
    "dsplit": "row",
    "grow_policy": "depthwise",
    "lambda_bias": "0.0",
    "max_bin": "256",
    "max_leaves": "0",
    "normalize_type": "tree",
    "objective": "reg:linear",
    "one_drop": "0",
    "prob_buffer_row": "1.0",
    "process_type": "default",
    "rate_drop": "0.0",
    "refresh_leaf": "1",
    "sample_type": "uniform",
    "scale_pos_weight": "1.0",
    "silent": "0",
    "sketch_eps": "0.03",
    "skip_drop": "0.0",
    "tree_method": "auto",
    "tweedie_variance_power": "1.5",
    "updater": "grow_colmaker,prune",
}


def test_builtin_algorithm_training_job_task():
    builtin_algorithm_training_job_task = SdkBuiltinAlgorithmTrainingJobTask(
        training_job_resource_config=TrainingJobResourceConfig(
            instance_type="ml.m4.xlarge", instance_count=1, volume_size_in_gb=25,
        ),
        algorithm_specification=AlgorithmSpecification(
            input_mode=InputMode.FILE,
            input_content_type=InputContentType.TEXT_CSV,
            algorithm_name=AlgorithmName.XGBOOST,
            algorithm_version="0.72",
        ),
    )

    builtin_algorithm_training_job_task._id = _identifier.Identifier(
        _identifier.ResourceType.TASK, "my_project", "my_domain", "my_name", "my_version"
    )
    assert isinstance(builtin_algorithm_training_job_task, SdkBuiltinAlgorithmTrainingJobTask)
    assert isinstance(builtin_algorithm_training_job_task, _sdk_task.SdkTask)
    assert builtin_algorithm_training_job_task.interface.inputs["train"].description == ""
    assert builtin_algorithm_training_job_task.interface.inputs["train"].type == _idl_types.LiteralType(
        blob=_core_types.BlobType(format="csv", dimensionality=_core_types.BlobType.BlobDimensionality.MULTIPART,)
    )
    assert (
        builtin_algorithm_training_job_task.interface.inputs["train"].type
        == _sdk_types.Types.MultiPartCSV.to_flyte_literal_type()
    )
    assert builtin_algorithm_training_job_task.interface.inputs["validation"].description == ""
    assert (
        builtin_algorithm_training_job_task.interface.inputs["validation"].type
        == _sdk_types.Types.MultiPartCSV.to_flyte_literal_type()
    )
    assert builtin_algorithm_training_job_task.interface.inputs["train"].type == _idl_types.LiteralType(
        blob=_core_types.BlobType(format="csv", dimensionality=_core_types.BlobType.BlobDimensionality.MULTIPART,)
    )
    assert builtin_algorithm_training_job_task.interface.inputs["static_hyperparameters"].description == ""
    assert (
        builtin_algorithm_training_job_task.interface.inputs["static_hyperparameters"].type
        == _sdk_types.Types.Generic.to_flyte_literal_type()
    )
    assert builtin_algorithm_training_job_task.interface.outputs["model"].description == ""
    assert (
        builtin_algorithm_training_job_task.interface.outputs["model"].type
        == _sdk_types.Types.Blob.to_flyte_literal_type()
    )
    assert builtin_algorithm_training_job_task.type == _common_constants.SdkTaskType.SAGEMAKER_TRAINING_JOB_TASK
    assert builtin_algorithm_training_job_task.metadata.timeout == _datetime.timedelta(seconds=0)
    assert builtin_algorithm_training_job_task.metadata.deprecated_error_message == ""
    assert builtin_algorithm_training_job_task.metadata.discoverable is False
    assert builtin_algorithm_training_job_task.metadata.discovery_version == ""
    assert builtin_algorithm_training_job_task.metadata.retries.retries == 0
    assert "metricDefinitions" not in builtin_algorithm_training_job_task.custom["algorithmSpecification"].keys()

    ParseDict(
        builtin_algorithm_training_job_task.custom["trainingJobResourceConfig"], _pb2_TrainingJobResourceConfig(),
    )  # fails the test if it cannot be parsed


builtin_algorithm_training_job_task2 = SdkBuiltinAlgorithmTrainingJobTask(
    training_job_resource_config=TrainingJobResourceConfig(
        instance_type="ml.m4.xlarge", instance_count=1, volume_size_in_gb=25,
    ),
    algorithm_specification=AlgorithmSpecification(
        input_mode=InputMode.FILE,
        input_content_type=InputContentType.TEXT_CSV,
        algorithm_name=AlgorithmName.XGBOOST,
        algorithm_version="0.72",
        metric_definitions=[MetricDefinition(name="Validation error", regex="validation:error")],
    ),
)

simple_xgboost_hpo_job_task = hpo_job_task.SdkSimpleHyperparameterTuningJobTask(
    training_job=builtin_algorithm_training_job_task2,
    max_number_of_training_jobs=10,
    max_parallel_training_jobs=5,
    cache_version="1",
    retries=2,
    cacheable=True,
    tunable_parameters=["num_round", "gamma", "max_depth"],
)

simple_xgboost_hpo_job_task._id = _identifier.Identifier(
    _identifier.ResourceType.TASK, "my_project", "my_domain", "my_name", "my_version"
)


def test_simple_hpo_job_task():
    assert isinstance(simple_xgboost_hpo_job_task, SdkSimpleHyperparameterTuningJobTask)
    assert isinstance(simple_xgboost_hpo_job_task, _sdk_task.SdkTask)
    # Checking if the input of the underlying SdkTrainingJobTask has been embedded
    assert simple_xgboost_hpo_job_task.interface.inputs["train"].description == ""
    assert (
        simple_xgboost_hpo_job_task.interface.inputs["train"].type
        == _sdk_types.Types.MultiPartCSV.to_flyte_literal_type()
    )
    assert simple_xgboost_hpo_job_task.interface.inputs["train"].type == _idl_types.LiteralType(
        blob=_core_types.BlobType(format="csv", dimensionality=_core_types.BlobType.BlobDimensionality.MULTIPART,)
    )
    assert simple_xgboost_hpo_job_task.interface.inputs["validation"].description == ""
    assert (
        simple_xgboost_hpo_job_task.interface.inputs["validation"].type
        == _sdk_types.Types.MultiPartCSV.to_flyte_literal_type()
    )
    assert simple_xgboost_hpo_job_task.interface.inputs["validation"].type == _idl_types.LiteralType(
        blob=_core_types.BlobType(format="csv", dimensionality=_core_types.BlobType.BlobDimensionality.MULTIPART,)
    )
    assert simple_xgboost_hpo_job_task.interface.inputs["static_hyperparameters"].description == ""
    assert (
        simple_xgboost_hpo_job_task.interface.inputs["static_hyperparameters"].type
        == _sdk_types.Types.Generic.to_flyte_literal_type()
    )

    # Checking if the hpo-specific input is defined
    assert simple_xgboost_hpo_job_task.interface.inputs["hyperparameter_tuning_job_config"].description == ""
    assert (
        simple_xgboost_hpo_job_task.interface.inputs["hyperparameter_tuning_job_config"].type
        == HyperparameterTuningJobConfig.to_flyte_literal_type()
    )
    assert simple_xgboost_hpo_job_task.interface.outputs["model"].description == ""
    assert simple_xgboost_hpo_job_task.interface.outputs["model"].type == _sdk_types.Types.Blob.to_flyte_literal_type()
    assert simple_xgboost_hpo_job_task.type == _common_constants.SdkTaskType.SAGEMAKER_HYPERPARAMETER_TUNING_JOB_TASK

    # Checking if the spec of the TrainingJob is embedded into the custom field
    # of this SdkSimpleHyperparameterTuningJobTask
    assert simple_xgboost_hpo_job_task.to_flyte_idl().custom["trainingJob"] == (
        builtin_algorithm_training_job_task2.to_flyte_idl().custom
    )

    assert simple_xgboost_hpo_job_task.metadata.timeout == _datetime.timedelta(seconds=0)
    assert simple_xgboost_hpo_job_task.metadata.discoverable is True
    assert simple_xgboost_hpo_job_task.metadata.discovery_version == "1"
    assert simple_xgboost_hpo_job_task.metadata.retries.retries == 2

    assert simple_xgboost_hpo_job_task.metadata.deprecated_error_message == ""
    assert "metricDefinitions" in simple_xgboost_hpo_job_task.custom["trainingJob"]["algorithmSpecification"].keys()
    assert len(simple_xgboost_hpo_job_task.custom["trainingJob"]["algorithmSpecification"]["metricDefinitions"]) == 1
    """
    These are attributes for SdkRunnable. We will need these when supporting CustomTrainingJobTask and CustomHPOJobTask
    assert simple_xgboost_hpo_job_task.task_module == __name__
    assert simple_xgboost_hpo_job_task._get_container_definition().args[0] == 'pyflyte-execute'
    """


def test_custom_training_job():
    @inputs(input_1=Types.Integer)
    @outputs(model=Types.Blob)
    @custom_training_job_task(
        training_job_resource_config=TrainingJobResourceConfig(
            instance_type="ml.m4.xlarge", instance_count=1, volume_size_in_gb=25,
        ),
        algorithm_specification=AlgorithmSpecification(
            input_mode=InputMode.FILE,
            input_content_type=InputContentType.TEXT_CSV,
            metric_definitions=[MetricDefinition(name="Validation error", regex="validation:error")],
        ),
    )
    def my_task(wf_params, input_1, model):
        pass

    assert type(my_task) == CustomTrainingJobTask

<<<<<<< HEAD
    @workflow_class
    class MyWf(object):
        a = my_task(input_1=5)
        o = Output(sdk_type=Types.Blob, value=a.outputs.model)


def test_simple_hpo_job_task_interface():
    @workflow_class
    class MyWf(object):
        train_dataset = Input(Types.Blob)
        validation_dataset = Input(Types.Blob)
        static_hyperparameters = Input(Types.Generic)
        hyperparameter_tuning_job_config = Input(
            HyperparameterTuningJobConfig,
            default=_HyperparameterTuningJobConfig(
                tuning_strategy=HyperparameterTuningStrategy.BAYESIAN,
                tuning_objective=HyperparameterTuningObjective(
                    objective_type=HyperparameterTuningObjectiveType.MINIMIZE, metric_name="validation:error",
                ),
                training_job_early_stopping_type=TrainingJobEarlyStoppingType.AUTO,
            ),
        )

        a = simple_xgboost_hpo_job_task(
            train=train_dataset,
            validation=validation_dataset,
            static_hyperparameters=static_hyperparameters,
            hyperparameter_tuning_job_config=hyperparameter_tuning_job_config,
            num_round=ParameterRangeOneOf(
                IntegerParameterRange(min_value=3, max_value=10, scaling_type=HyperparameterScalingType.LINEAR)
            ),
            max_depth=ParameterRangeOneOf(
                IntegerParameterRange(min_value=5, max_value=7, scaling_type=HyperparameterScalingType.LINEAR)
            ),
            gamma=ParameterRangeOneOf(
                ContinuousParameterRange(min_value=0.0, max_value=0.3, scaling_type=HyperparameterScalingType.LINEAR)
            ),
        )

    with _configuration.TemporaryConfiguration(
        _os.path.join(_os.path.dirname(_os.path.realpath(__file__)), "../../../common/configs/local.config",),
        internal_overrides={"image": "myflyteimage:v123", "project": "myflyteproject", "domain": "development"},
    ):
        idl = MyWf.to_flyte_idl()
        lp = MyWf.create_launch_plan()
        print(lp)
        assert idl is not None
=======

# Defining a output-persist predicate to indicate if the copy of the instance should persist its output
def predicate(distributed_training_context):
    return (
        distributed_training_context[
            flytekit.common.tasks.sagemaker.distributed_training.DistributedTrainingContextKey.CURRENT_HOST
        ]
        == distributed_training_context[
            flytekit.common.tasks.sagemaker.distributed_training.DistributedTrainingContextKey.HOSTS
        ][1]
    )


class DistributedCustomTrainingJobTaskTests(unittest.TestCase):
    @mock.patch.dict("os.environ", {})
    def setUp(self):
        with _utils.AutoDeletingTempDir("input_dir") as input_dir:

            self._task_input = _literals.LiteralMap(
                {"input_1": _literals.Literal(scalar=_literals.Scalar(primitive=_literals.Primitive(integer=1)))}
            )

            self._context = _common_engine.EngineContext(
                execution_id=WorkflowExecutionIdentifier(project="unit_test", domain="unit_test", name="unit_test"),
                execution_date=_datetime.datetime.utcnow(),
                stats=MockStats(),
                logging=None,
                tmp_dir=input_dir.name,
            )

            # Defining the distributed training task without specifying an output-persist
            # predicate (so it will use the default)
            @inputs(input_1=Types.Integer)
            @outputs(model=Types.Blob)
            @custom_training_job_task(
                training_job_resource_config=TrainingJobResourceConfig(
                    instance_type="ml.m4.xlarge", instance_count=2, volume_size_in_gb=25,
                ),
                algorithm_specification=AlgorithmSpecification(
                    input_mode=InputMode.FILE,
                    input_content_type=InputContentType.TEXT_CSV,
                    metric_definitions=[MetricDefinition(name="Validation error", regex="validation:error")],
                ),
            )
            def my_distributed_task(wf_params, input_1, model):
                pass

            self._my_distributed_task = my_distributed_task
            assert type(self._my_distributed_task) == CustomTrainingJobTask

    def test_with_default_predicate_with_rank0_master(self):
        with mock.patch.dict(
            os.environ,
            {
                _sm_distribution.SM_ENV_VAR_CURRENT_HOST: "algo-0",
                _sm_distribution.SM_ENV_VAR_HOSTS: '["algo-0", "algo-1", "algo-2"]',
            },
            clear=True,
        ):
            # execute the distributed task with its distributed_training_context == None
            ret = self._my_distributed_task.execute(self._context, self._task_input)
            assert _common_constants.OUTPUT_FILE_NAME in ret.keys()

    def test_with_default_predicate_with_rank1_master(self):
        with mock.patch.dict(
            os.environ,
            {
                _sm_distribution.SM_ENV_VAR_CURRENT_HOST: "algo-1",
                _sm_distribution.SM_ENV_VAR_HOSTS: '["algo-0", "algo-1", "algo-2"]',
            },
            clear=True,
        ):
            ret = self._my_distributed_task.execute(self._context, self._task_input)
            assert not ret

    def test_with_custom_predicate_with_none_dist_context(self):
        with mock.patch.dict(
            os.environ,
            {
                _sm_distribution.SM_ENV_VAR_CURRENT_HOST: "algo-1",
                _sm_distribution.SM_ENV_VAR_HOSTS: '["algo-0", "algo-1", "algo-2"]',
            },
            clear=True,
        ):

            self._my_distributed_task._output_persist_predicate = predicate
            # execute the distributed task with its distributed_training_context == None
            ret = self._my_distributed_task.execute(self._context, self._task_input)
            assert ret
            assert _common_constants.OUTPUT_FILE_NAME in ret.keys()

    def test_with_custom_predicate_with_valid_dist_context(self):
        with mock.patch.dict(
            os.environ,
            {
                _sm_distribution.SM_ENV_VAR_CURRENT_HOST: "algo-1",
                _sm_distribution.SM_ENV_VAR_HOSTS: '["algo-0", "algo-1", "algo-2"]',
            },
            clear=True,
        ):
            # fill in the distributed_training_context to the context object and execute again
            self._my_distributed_task._output_persist_predicate = predicate
            ret = self._my_distributed_task.execute(self._context, self._task_input)
            assert _common_constants.OUTPUT_FILE_NAME in ret.keys()
            python_std_output_map = _type_helpers.unpack_literal_map_to_sdk_python_std(
                ret[_common_constants.OUTPUT_FILE_NAME]
            )
            assert "model" in python_std_output_map.keys()

    def test_if_wf_param_has_dist_context(self):
        with mock.patch.dict(
            os.environ,
            {
                _sm_distribution.SM_ENV_VAR_CURRENT_HOST: "algo-1",
                _sm_distribution.SM_ENV_VAR_HOSTS: '["algo-0", "algo-1", "algo-2"]',
            },
            clear=True,
        ):

            # This test is making sure that the distributed_training_context is successfully passed into the
            # task_function.
            # Specifically, we want to make sure the _execute_user_code() of the CustomTrainingJobTask class does the
            # thing that it is supposed to do

            @inputs(input_1=Types.Integer)
            @outputs(model=Types.Blob)
            @custom_training_job_task(
                training_job_resource_config=TrainingJobResourceConfig(
                    instance_type="ml.m4.xlarge", instance_count=2, volume_size_in_gb=25,
                ),
                algorithm_specification=AlgorithmSpecification(
                    input_mode=InputMode.FILE,
                    input_content_type=InputContentType.TEXT_CSV,
                    metric_definitions=[MetricDefinition(name="Validation error", regex="validation:error")],
                ),
            )
            def my_distributed_task_with_valid_dist_training_context(wf_params, input_1, model):
                if not wf_params.distributed_training_context:
                    raise ValueError

            try:
                my_distributed_task_with_valid_dist_training_context.execute(self._context, self._task_input)
            except ValueError:
                self.fail("The distributed_training_context is not passed into task function successfully")
>>>>>>> da76fba2
<|MERGE_RESOLUTION|>--- conflicted
+++ resolved
@@ -1,21 +1,14 @@
 import datetime as _datetime
-<<<<<<< HEAD
 import os as _os
-=======
-import os
 import unittest
 from unittest import mock
->>>>>>> da76fba2
 
 from flyteidl.plugins.sagemaker.training_job_pb2 import TrainingJobResourceConfig as _pb2_TrainingJobResourceConfig
 from google.protobuf.json_format import ParseDict
 
-<<<<<<< HEAD
 from flytekit import configuration as _configuration
-=======
 import flytekit.common.tasks.sagemaker.distributed_training
 import flytekit.models.core.types as _core_types
->>>>>>> da76fba2
 from flytekit.common import constants as _common_constants
 from flytekit.common import utils as _utils
 from flytekit.common.core.identifier import WorkflowExecutionIdentifier
@@ -24,7 +17,6 @@
 from flytekit.common.tasks.sagemaker import hpo_job_task
 from flytekit.common.tasks.sagemaker.built_in_training_job_task import SdkBuiltinAlgorithmTrainingJobTask
 from flytekit.common.tasks.sagemaker.custom_training_job_task import CustomTrainingJobTask
-<<<<<<< HEAD
 from flytekit.common.tasks.sagemaker.hpo_job_task import (
     HyperparameterTuningJobConfig,
     SdkSimpleHyperparameterTuningJobTask,
@@ -45,15 +37,12 @@
     IntegerParameterRange,
     ParameterRangeOneOf,
 )
-=======
-from flytekit.common.tasks.sagemaker.hpo_job_task import SdkSimpleHyperparameterTuningJobTask
 from flytekit.common.types import helpers as _type_helpers
 from flytekit.engines import common as _common_engine
 from flytekit.engines.unit.mock_stats import MockStats
 from flytekit.models import literals as _literals
 from flytekit.models import types as _idl_types
 from flytekit.models.core import identifier as _identifier
->>>>>>> da76fba2
 from flytekit.models.sagemaker.training_job import (
     AlgorithmName,
     AlgorithmSpecification,
@@ -255,7 +244,6 @@
 
     assert type(my_task) == CustomTrainingJobTask
 
-<<<<<<< HEAD
     @workflow_class
     class MyWf(object):
         a = my_task(input_1=5)
@@ -303,7 +291,6 @@
         lp = MyWf.create_launch_plan()
         print(lp)
         assert idl is not None
-=======
 
 # Defining a output-persist predicate to indicate if the copy of the instance should persist its output
 def predicate(distributed_training_context):
@@ -356,7 +343,7 @@
 
     def test_with_default_predicate_with_rank0_master(self):
         with mock.patch.dict(
-            os.environ,
+            _os.environ,
             {
                 _sm_distribution.SM_ENV_VAR_CURRENT_HOST: "algo-0",
                 _sm_distribution.SM_ENV_VAR_HOSTS: '["algo-0", "algo-1", "algo-2"]',
@@ -369,7 +356,7 @@
 
     def test_with_default_predicate_with_rank1_master(self):
         with mock.patch.dict(
-            os.environ,
+            _os.environ,
             {
                 _sm_distribution.SM_ENV_VAR_CURRENT_HOST: "algo-1",
                 _sm_distribution.SM_ENV_VAR_HOSTS: '["algo-0", "algo-1", "algo-2"]',
@@ -381,7 +368,7 @@
 
     def test_with_custom_predicate_with_none_dist_context(self):
         with mock.patch.dict(
-            os.environ,
+            _os.environ,
             {
                 _sm_distribution.SM_ENV_VAR_CURRENT_HOST: "algo-1",
                 _sm_distribution.SM_ENV_VAR_HOSTS: '["algo-0", "algo-1", "algo-2"]',
@@ -397,7 +384,7 @@
 
     def test_with_custom_predicate_with_valid_dist_context(self):
         with mock.patch.dict(
-            os.environ,
+            _os.environ,
             {
                 _sm_distribution.SM_ENV_VAR_CURRENT_HOST: "algo-1",
                 _sm_distribution.SM_ENV_VAR_HOSTS: '["algo-0", "algo-1", "algo-2"]',
@@ -415,7 +402,7 @@
 
     def test_if_wf_param_has_dist_context(self):
         with mock.patch.dict(
-            os.environ,
+            _os.environ,
             {
                 _sm_distribution.SM_ENV_VAR_CURRENT_HOST: "algo-1",
                 _sm_distribution.SM_ENV_VAR_HOSTS: '["algo-0", "algo-1", "algo-2"]',
@@ -447,5 +434,4 @@
             try:
                 my_distributed_task_with_valid_dist_training_context.execute(self._context, self._task_input)
             except ValueError:
-                self.fail("The distributed_training_context is not passed into task function successfully")
->>>>>>> da76fba2
+                self.fail("The distributed_training_context is not passed into task function successfully")