--- conflicted
+++ resolved
@@ -23,49 +23,27 @@
 
 
 def test_construct_literal_map_from_variable_map():
-    v = Variable(
-        type=types.LiteralType(simple=types.SimpleType.INTEGER),
-        description="some description",
-    )
+    v = Variable(type=types.LiteralType(simple=types.SimpleType.INTEGER), description="some description")
     variable_map = {
         "inputa": v,
     }
 
     input_txt_dictionary = {"inputa": "15"}
 
-<<<<<<< HEAD
-    literal_map = helpers.construct_literal_map_from_variable_map(
-        variable_map, input_txt_dictionary
-    )
-=======
     literal_map = helpers.construct_literal_map_from_variable_map(variable_map, input_txt_dictionary)
->>>>>>> 83c10cca
     parsed_literal = literal_map.literals["inputa"].value
     ll = literals.Scalar(primitive=literals.Primitive(integer=15))
     assert parsed_literal == ll
 
 
 def test_construct_literal_map_from_parameter_map():
-    v = Variable(
-        type=types.LiteralType(simple=types.SimpleType.INTEGER),
-        description="some description",
-    )
+    v = Variable(type=types.LiteralType(simple=types.SimpleType.INTEGER), description="some description")
     p = Parameter(var=v, required=True)
-<<<<<<< HEAD
-    pm = ParameterMap(parameters={"inputa": p,})
-
-    input_txt_dictionary = {"inputa": "15"}
-
-    literal_map = helpers.construct_literal_map_from_parameter_map(
-        pm, input_txt_dictionary
-    )
-=======
     pm = ParameterMap(parameters={"inputa": p})
 
     input_txt_dictionary = {"inputa": "15"}
 
     literal_map = helpers.construct_literal_map_from_parameter_map(pm, input_txt_dictionary)
->>>>>>> 83c10cca
     parsed_literal = literal_map.literals["inputa"].value
     ll = literals.Scalar(primitive=literals.Primitive(integer=15))
     assert parsed_literal == ll
