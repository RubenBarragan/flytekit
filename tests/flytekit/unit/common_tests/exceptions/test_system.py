from __future__ import absolute_import

from flytekit.common.exceptions import base, system


def test_flyte_system_exception():
    try:
        raise system.FlyteSystemException("bad")
    except Exception as e:
        assert str(e) == "bad"
        assert isinstance(type(e), base._FlyteCodedExceptionMetaclass)
        assert type(e).error_code == "SYSTEM:Unknown"
        assert isinstance(e, base.FlyteException)


def test_flyte_not_implemented_exception():
    try:
        raise system.FlyteNotImplementedException(
            "I'm lazy so I didn't implement this."
        )
    except Exception as e:
        assert str(e) == "I'm lazy so I didn't implement this."
        assert isinstance(e, NotImplementedError)
        assert type(e).error_code == "SYSTEM:NotImplemented"
        assert isinstance(e, system.FlyteSystemException)


def test_flyte_entrypoint_not_loadable_exception():
    try:
        raise system.FlyteEntrypointNotLoadable("fake.module")
    except Exception as e:
        assert (
            str(e)
            == "Entrypoint is not loadable!  Could not load the module: 'fake.module'."
        )
        assert type(e).error_code == "SYSTEM:UnloadableCode"
        assert isinstance(e, system.FlyteSystemException)

    try:
        raise system.FlyteEntrypointNotLoadable("fake.module", task_name="secret_task")
    except Exception as e:
        assert (
            str(e)
            == "Entrypoint is not loadable!  Could not find the task: 'secret_task' in 'fake.module'."
        )
        assert type(e).error_code == "SYSTEM:UnloadableCode"
        assert isinstance(e, system.FlyteSystemException)

    try:
        raise system.FlyteEntrypointNotLoadable(
            "fake.module", additional_msg="Shouldn't have used a fake module!"
        )
    except Exception as e:
        assert (
<<<<<<< HEAD
            str(e)
            == "Entrypoint is not loadable!  Could not load the module: 'fake.module' "
=======
            str(e) == "Entrypoint is not loadable!  Could not load the module: 'fake.module' "
>>>>>>> 83c10cca
            "due to error: Shouldn't have used a fake module!"
        )
        assert type(e).error_code == "SYSTEM:UnloadableCode"
        assert isinstance(e, system.FlyteSystemException)

    try:
        raise system.FlyteEntrypointNotLoadable(
<<<<<<< HEAD
            "fake.module",
            task_name="secret_task",
            additional_msg="Shouldn't have used a fake module!",
        )
    except Exception as e:
        assert (
            str(e)
            == "Entrypoint is not loadable!  Could not find the task: 'secret_task' in 'fake.module' "
=======
            "fake.module", task_name="secret_task", additional_msg="Shouldn't have used a fake module!",
        )
    except Exception as e:
        assert (
            str(e) == "Entrypoint is not loadable!  Could not find the task: 'secret_task' in 'fake.module' "
>>>>>>> 83c10cca
            "due to error: Shouldn't have used a fake module!"
        )
        assert type(e).error_code == "SYSTEM:UnloadableCode"
        assert isinstance(e, system.FlyteSystemException)


def test_flyte_system_assertion():
    try:
        raise system.FlyteSystemAssertion("I assert that the system messed up.")
    except Exception as e:
        assert str(e) == "I assert that the system messed up."
        assert type(e).error_code == "SYSTEM:AssertionError"
        assert isinstance(e, system.FlyteSystemException)
        assert isinstance(e, AssertionError)<|MERGE_RESOLUTION|>--- conflicted
+++ resolved
@@ -15,9 +15,7 @@
 
 def test_flyte_not_implemented_exception():
     try:
-        raise system.FlyteNotImplementedException(
-            "I'm lazy so I didn't implement this."
-        )
+        raise system.FlyteNotImplementedException("I'm lazy so I didn't implement this.")
     except Exception as e:
         assert str(e) == "I'm lazy so I didn't implement this."
         assert isinstance(e, NotImplementedError)
@@ -29,35 +27,22 @@
     try:
         raise system.FlyteEntrypointNotLoadable("fake.module")
     except Exception as e:
-        assert (
-            str(e)
-            == "Entrypoint is not loadable!  Could not load the module: 'fake.module'."
-        )
+        assert str(e) == "Entrypoint is not loadable!  Could not load the module: 'fake.module'."
         assert type(e).error_code == "SYSTEM:UnloadableCode"
         assert isinstance(e, system.FlyteSystemException)
 
     try:
         raise system.FlyteEntrypointNotLoadable("fake.module", task_name="secret_task")
     except Exception as e:
-        assert (
-            str(e)
-            == "Entrypoint is not loadable!  Could not find the task: 'secret_task' in 'fake.module'."
-        )
+        assert str(e) == "Entrypoint is not loadable!  Could not find the task: 'secret_task' in 'fake.module'."
         assert type(e).error_code == "SYSTEM:UnloadableCode"
         assert isinstance(e, system.FlyteSystemException)
 
     try:
-        raise system.FlyteEntrypointNotLoadable(
-            "fake.module", additional_msg="Shouldn't have used a fake module!"
-        )
+        raise system.FlyteEntrypointNotLoadable("fake.module", additional_msg="Shouldn't have used a fake module!")
     except Exception as e:
         assert (
-<<<<<<< HEAD
-            str(e)
-            == "Entrypoint is not loadable!  Could not load the module: 'fake.module' "
-=======
             str(e) == "Entrypoint is not loadable!  Could not load the module: 'fake.module' "
->>>>>>> 83c10cca
             "due to error: Shouldn't have used a fake module!"
         )
         assert type(e).error_code == "SYSTEM:UnloadableCode"
@@ -65,22 +50,11 @@
 
     try:
         raise system.FlyteEntrypointNotLoadable(
-<<<<<<< HEAD
-            "fake.module",
-            task_name="secret_task",
-            additional_msg="Shouldn't have used a fake module!",
-        )
-    except Exception as e:
-        assert (
-            str(e)
-            == "Entrypoint is not loadable!  Could not find the task: 'secret_task' in 'fake.module' "
-=======
             "fake.module", task_name="secret_task", additional_msg="Shouldn't have used a fake module!",
         )
     except Exception as e:
         assert (
             str(e) == "Entrypoint is not loadable!  Could not find the task: 'secret_task' in 'fake.module' "
->>>>>>> 83c10cca
             "due to error: Shouldn't have used a fake module!"
         )
         assert type(e).error_code == "SYSTEM:UnloadableCode"
